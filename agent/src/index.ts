--- conflicted
+++ resolved
@@ -58,13 +58,10 @@
 import { TEEMode, teePlugin } from "@elizaos/plugin-tee";
 import { tonPlugin } from "@elizaos/plugin-ton";
 import { zksyncEraPlugin } from "@elizaos/plugin-zksync-era";
-<<<<<<< HEAD
 import { verifiableLogPlugin } from "@elizaos/plugin-tee-verifiable-log";
-=======
 import { cronosZkEVMPlugin } from "@elizaos/plugin-cronoszkevm";
 import { abstractPlugin } from "@elizaos/plugin-abstract";
 import { avalanchePlugin } from "@elizaos/plugin-avalanche";
->>>>>>> b386b26d
 import Database from "better-sqlite3";
 import fs from "fs";
 import path from "path";
@@ -600,16 +597,13 @@
             getSecret(character, "TON_PRIVATE_KEY") ? tonPlugin : null,
             getSecret(character, "SUI_PRIVATE_KEY") ? suiPlugin : null,
             getSecret(character, "STORY_PRIVATE_KEY") ? storyPlugin : null,
-<<<<<<< HEAD
+            getSecret(character, "FUEL_PRIVATE_KEY") ? fuelPlugin : null,
+            getSecret(character, "AVALANCHE_PRIVATE_KEY")
+                ? avalanchePlugin
+                : null,
             (teeMode !== TEEMode.OFF && walletSecretSalt &&getSecret(character,"VLOG")
                 ? verifiableLogPlugin
                 : null)
-=======
-            getSecret(character, "FUEL_PRIVATE_KEY") ? fuelPlugin : null,
-            getSecret(character, "AVALANCHE_PRIVATE_KEY")
-                ? avalanchePlugin
-                : null,
->>>>>>> b386b26d
         ].filter(Boolean),
         providers: [],
         actions: [],
