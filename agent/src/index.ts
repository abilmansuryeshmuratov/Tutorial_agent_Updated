--- conflicted
+++ resolved
@@ -128,14 +128,10 @@
 import path from "path";
 import { fileURLToPath } from "url";
 import yargs from "yargs";
-<<<<<<< HEAD
-import { dominosPlugin } from "@elizaos/plugin-dominos";
-=======
 import { emailPlugin } from "@elizaos/plugin-email";
 
 const __filename = fileURLToPath(import.meta.url); // get the resolved path to the file
 const __dirname = path.dirname(__filename); // get the name of the directory
->>>>>>> 31090f13
 
 export const wait = (minTime = 1000, maxTime = 3000) => {
     const waitTime =
@@ -604,14 +600,11 @@
                 character.settings?.secrets?.ATOMASDK_BEARER_AUTH ||
                 settings.ATOMASDK_BEARER_AUTH
             );
-<<<<<<< HEAD
-=======
         case ModelProviderName.NVIDIA:
             return (
                 character.settings?.secrets?.NVIDIA_API_KEY ||
                 settings.NVIDIA_API_KEY
             );
->>>>>>> 31090f13
         case ModelProviderName.NVIDIA:
             return (
                 character.settings?.secrets?.NVIDIA_API_KEY ||
@@ -1111,11 +1104,8 @@
             getSecret(character, "RESERVOIR_API_KEY")
                 ? createNFTCollectionsPlugin()
                 : null,
-<<<<<<< HEAD
-=======
             getSecret(character, "ZERO_EX_API_KEY") ? zxPlugin : null,
             getSecret(character, "DKG_PRIVATE_KEY") ? dkgPlugin : null,
->>>>>>> 31090f13
             getSecret(character, "PYTH_TESTNET_PROGRAM_KEY") ||
             getSecret(character, "PYTH_MAINNET_PROGRAM_KEY")
                 ? pythDataPlugin
@@ -1131,27 +1121,14 @@
             )
                 ? openaiPlugin
                 : null,
-<<<<<<< HEAD
-            getSecret(character, "DEVIN_API_TOKEN") ? devinPlugin : null,
-            getSecret(character, "HOLDSTATION_PRIVATE_KEY")
-                ? holdstationPlugin
-=======
             getSecret(character, "DEVIN_API_TOKEN")
                 ? devinPlugin
->>>>>>> 31090f13
                 : null,
             getSecret(character, "INITIA_PRIVATE_KEY") ? initiaPlugin : null,
-
             getSecret(character, "NVIDIA_NIM_API_KEY") ||
             getSecret(character, "NVIDIA_NGC_API_KEY")
                 ? nvidiaNimPlugin
                 : null,
-<<<<<<< HEAD
-            getSecret(character, "INITIA_PRIVATE_KEY") &&
-            getSecret(character, "INITIA_NODE_URL")
-                ? initiaPlugin
-                : null,
-=======
             getSecret(character, "INITIA_PRIVATE_KEY") && getSecret(character, "INITIA_NODE_URL") ? initiaPlugin : null,
             getSecret(character, "BNB_PRIVATE_KEY") ||
             getSecret(character, "BNB_PUBLIC_KEY")?.startsWith("0x")
@@ -1160,7 +1137,6 @@
             getSecret(character, "EMAIL_INCOMING_USER") && getSecret(character, "EMAIL_INCOMING_PASS") ||
             getSecret(character, "EMAIL_OUTGOING_USER") && getSecret(character, "EMAIL_OUTGOING_PASS") ?
             emailPlugin : null
->>>>>>> 31090f13
         ].filter(Boolean),
         providers: [],
         managers: [],
