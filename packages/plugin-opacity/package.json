{
    "name": "@elizaos/plugin-opacity",
<<<<<<< HEAD
    "version": "0.1.9",
=======
    "version": "0.1.8-alpha.1",
>>>>>>> d5f2924d
    "description": "Opacity Protocol adapter for ElizaOS",
    "main": "dist/index.js",
    "type": "module",
    "types": "dist/index.d.ts",
    "scripts": {
        "build": "tsup src/index.ts --format esm --dts",
        "watch": "tsc --watch",
        "dev": "tsup src/index.ts --format esm --dts --watch"
    },
    "dependencies": {
        "@elizaos/core": "workspace:*",
        "dotenv": "^16.4.5"
    },
    "devDependencies": {
        "tsup": "^8.3.5"
    }
}<|MERGE_RESOLUTION|>--- conflicted
+++ resolved
@@ -1,24 +1,20 @@
 {
-    "name": "@elizaos/plugin-opacity",
-<<<<<<< HEAD
-    "version": "0.1.9",
-=======
-    "version": "0.1.8-alpha.1",
->>>>>>> d5f2924d
-    "description": "Opacity Protocol adapter for ElizaOS",
-    "main": "dist/index.js",
-    "type": "module",
-    "types": "dist/index.d.ts",
-    "scripts": {
-        "build": "tsup src/index.ts --format esm --dts",
-        "watch": "tsc --watch",
-        "dev": "tsup src/index.ts --format esm --dts --watch"
-    },
-    "dependencies": {
-        "@elizaos/core": "workspace:*",
-        "dotenv": "^16.4.5"
-    },
-    "devDependencies": {
-        "tsup": "^8.3.5"
-    }
+	"name": "@elizaos/plugin-opacity",
+	"version": "0.1.9",
+	"description": "Opacity Protocol adapter for ElizaOS",
+	"main": "dist/index.js",
+	"type": "module",
+	"types": "dist/index.d.ts",
+	"scripts": {
+		"build": "tsup src/index.ts --format esm --dts",
+		"watch": "tsc --watch",
+		"dev": "tsup src/index.ts --format esm --dts --watch"
+	},
+	"dependencies": {
+		"@elizaos/core": "workspace:*",
+		"dotenv": "^16.4.5"
+	},
+	"devDependencies": {
+		"tsup": "^8.3.5"
+	}
 }